# Transmission-rpc Readme

[![PyPI](https://img.shields.io/pypi/v/transmission-rpc)](https://pypi.org/project/transmission-rpc/)
[![Documentation Status](https://readthedocs.org/projects/transmission-rpc/badge/)](https://transmission-rpc.readthedocs.io/)
[![ci](https://github.com/Trim21/transmission-rpc/workflows/ci/badge.svg)](https://github.com/Trim21/transmission-rpc/actions)
[![PyPI - Python Version](https://img.shields.io/pypi/pyversions/transmission-rpc)](https://pypi.org/project/transmission-rpc/)
[![Codecov branch](https://img.shields.io/codecov/c/github/Trim21/transmission-rpc/master)](https://codecov.io/gh/Trim21/transmission-rpc/branch/master)

## Introduction

`transmission-rpc` is a python wrapper on top of [transmission](https://github.com/transmission/transmission) JSON RPC protocol,
hosted on GitHub at [github.com/trim21/transmission-rpc](https://github.com/trim21/transmission-rpc)

<<<<<<< HEAD
Support 14 <= rpc version <= 18 (2.40 <= transmission version <= 4.1.0),
=======
Support 2.40 (released 2011-10-05) <= transmission version <= 4.0.6 (released 2024-05-29),
>>>>>>> 85f55c43
should works fine with newer rpc version but some new feature may be missing.

## versioning

`transmission-rpc` follow [Semantic Versioning](https://semver.org/),
report an issue if you found unexpected API break changes at same major version.

## Install

```console
pip install transmission-rpc -U
```

## Documents

<https://transmission-rpc.readthedocs.io/en/stable/>

## Contributing

All kinds of PRs (docs, feature, bug fixes and eta...) are most welcome.

### Setup Local Development Environment

At first, you need to install [python>=3.10](https://python.org/), and [task](https://taskfile.dev/) (or you can also run command in `taskfile.yaml` directly).

It's recommended to python3.10 as local development python version.

```shell
python -m venv .venv
source .venv/bin/activate
pip install -e '.[dev]'
# install git pre-commit hooks
pre-commit install
```

### Lint

```shell
task lint
```

### Testing

You need to have a transmission daemon running

then add a `.env` file

```shell
export TR_HOST="..."
export TR_PORT="..."
export TR_USER="..."
export TR_PASS="..."
```

```shell
task test
```

## License

`transmission-rpc` is licensed under the MIT license.<|MERGE_RESOLUTION|>--- conflicted
+++ resolved
@@ -11,11 +11,7 @@
 `transmission-rpc` is a python wrapper on top of [transmission](https://github.com/transmission/transmission) JSON RPC protocol,
 hosted on GitHub at [github.com/trim21/transmission-rpc](https://github.com/trim21/transmission-rpc)
 
-<<<<<<< HEAD
-Support 14 <= rpc version <= 18 (2.40 <= transmission version <= 4.1.0),
-=======
-Support 2.40 (released 2011-10-05) <= transmission version <= 4.0.6 (released 2024-05-29),
->>>>>>> 85f55c43
+Support 2.40 (released 2011-10-05) <= transmission version <= 4.1.0 (released ...),
 should works fine with newer rpc version but some new feature may be missing.
 
 ## versioning
