[build-system]
requires = ["poetry-core>=1.0.0"]
build-backend = "poetry.core.masonry.api"

[tool.poetry]
name = "transmission-rpc"
version = "3.4.0"
description = "Python module that implements the Transmission bittorent client JSON-RPC protocol"
authors = ["Trim21 <i@trim21.me>"]
readme = 'README.md'
repository = 'https://github.com/Trim21/transmission-rpc'
license = 'MIT'
packages = [{ include = 'transmission_rpc' }]
keywords = ['transmission', 'rpc']
classifiers = [
    'Intended Audience :: Developers',
    'Development Status :: 4 - Beta',
    'License :: OSI Approved :: MIT License',
    'Topic :: Internet',
    'Programming Language :: Python :: 3 :: Only',
    'Programming Language :: Python :: 3.8',
    'Programming Language :: Python :: 3.9',
    'Programming Language :: Python :: 3.10',
    'Programming Language :: Python :: Implementation :: CPython',
    'Programming Language :: Python :: Implementation :: PyPy',
]

[tool.poetry.dependencies]
python = "^3.8"
# dependencies
requests = "^2.23.0"
# build document
<<<<<<< HEAD
sphinx = { version = "==5.2.1", optional = true }
=======
sphinx = { version = "5.2.3", optional = true }
>>>>>>> 2889599f
sphinx-rtd-theme = { version = "==1.0.0", optional = true }

[tool.poetry.extras]
docs = ['sphinx', 'sphinx-rtd-theme']

[tool.poetry.dev-dependencies]
yarl = "==1.8.1"
# tests
pytest = "==7.1.3"
coverage = "==6.5.0"
# linter and formatter
pre-commit = { version = "==2.20.0", markers = "implementation_name != 'pypy'" }
mypy = { version = "==0.981", markers = "implementation_name != 'pypy'" }
flake8 = "==5.0.4"
flake8-comprehensions = "==3.10.0"
flake8-bugbear = "==22.9.23"
flake8-mutable = "1.2.0"
pytest-github-actions-annotate-failures = "==0.1.7"
flake8-pytest-style = "==1.6.0"
pylint = "==2.15.3"
sphinx-autobuild = "2021.3.14"
# stubs
types-requests = "==2.28.11"
pytz = "2022.2.1"

[tool.isort]
default_section = 'THIRDPARTY'
indent = '    '
known_first_party = 'transmission_rpc'
length_sort = true
line_length = 88
multi_line_output = 3
no_lines_before = 'LOCALFOLDER'
use_parentheses = true
include_trailing_comma = true

[tool.pytest.ini_options]
addopts = '-rav -Werror'

[tool.mypy]
disallow_untyped_defs = true
ignore_missing_imports = true
warn_return_any = false
warn_unused_configs = true
show_error_codes = true

[tool.pylint.format]
# Maximum number of characters on a single line.
max-line-length = 88

[tool.pylint.messages_control]
disable = [
    'C0114',
    'C0116',
    'C0201',
    'C0301',
    'R0801',
    'R0401',
    'C0103',
    'C0412',
    'R0913',
    'R0904',
    'R0901',
    'C0115',
    'C0115',
    'R0912',
    'R0903',
    'R0915',
    'R0914',
    'R0902',
    'R1710',
    'C2801',
    'C0302',
]<|MERGE_RESOLUTION|>--- conflicted
+++ resolved
@@ -30,11 +30,7 @@
 # dependencies
 requests = "^2.23.0"
 # build document
-<<<<<<< HEAD
 sphinx = { version = "==5.2.1", optional = true }
-=======
-sphinx = { version = "5.2.3", optional = true }
->>>>>>> 2889599f
 sphinx-rtd-theme = { version = "==1.0.0", optional = true }
 
 [tool.poetry.extras]
