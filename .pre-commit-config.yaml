default_stages: [ commit ]

repos:
<<<<<<< HEAD
  - repo: https://github.com/trim21/pre-commit-hooks
    rev: 2cd566d7d05582364aaa111f4522efd33857346c  # frozen: v0.5.1
    hooks:
      - id: find-trailing-comma

  - repo: https://github.com/python-poetry/poetry
    rev: '1.2.2'
    hooks:
      - id: poetry-check
      - id: poetry-lock
        name: poetry-lock-check
        args: [ "--check" ]
=======
  - repo: https://github.com/python-poetry/poetry
    rev: "1.2.2"
    hooks:
      - id: poetry-check
      - id: poetry-lock
        name: poetry-lock-check
        args: ["--check"]
>>>>>>> c6a6bd01

  - repo: https://github.com/pre-commit/pre-commit-hooks
    rev: 3298ddab3c13dd77d6ce1fc0baf97691430d84b0 # frozen: v4.3.0
    hooks:
      - id: check-case-conflict
      - id: check-ast
      - id: check-builtin-literals
      - id: check-byte-order-marker
      - id: check-toml
      - id: check-yaml
      - id: check-json
      - id: check-docstring-first
      - id: check-merge-conflict
      - id: check-added-large-files # check for file bigger than 500kb
      - id: debug-statements
      - id: trailing-whitespace
      - id: mixed-line-ending
        args: [ --fix=lf ]
      - id: end-of-file-fixer
      - id: fix-encoding-pragma
        args: [ --remove ]

  - repo: https://github.com/PyCQA/isort
    rev: c5e8fa75dda5f764d20f66a215d71c21cfa198e1 # frozen: 5.10.1
    hooks:
      - id: isort

  - repo: https://github.com/asottile/pyupgrade
    rev: 286156f1050244a3c2a459eb56a9dd9223b12833 # frozen: v3.0.0
    hooks:
      - id: pyupgrade
        args: [ --py38-plus ]

  - repo: https://github.com/PyCQA/autoflake
    rev: bd7651fd4867102a4fc4cf726234436ace3a8d6c # frozen: v1.7.0
    hooks:
      - id: autoflake
        args:
          - --in-place
          - --remove-unused-variables
          - --remove-all-unused-imports
          - --expand-star-imports

  - repo: https://github.com/PyCQA/doc8.git
    rev: 5923ca0c51f39411817e2fa4eb6db05301c6c873 # frozen: v1.0.0
    hooks:
      - id: doc8
        name: Check rst file
        args: [ --max-line-length=120 ]
        files: \.rst$

  - repo: https://github.com/psf/black
    rev: 27d20144a7517594e24a1649451177b2a11284be # frozen: 22.10.0
    hooks:
      - id: black
        args: [ --line-length=120 ]<|MERGE_RESOLUTION|>--- conflicted
+++ resolved
@@ -1,20 +1,6 @@
 default_stages: [ commit ]
 
 repos:
-<<<<<<< HEAD
-  - repo: https://github.com/trim21/pre-commit-hooks
-    rev: 2cd566d7d05582364aaa111f4522efd33857346c  # frozen: v0.5.1
-    hooks:
-      - id: find-trailing-comma
-
-  - repo: https://github.com/python-poetry/poetry
-    rev: '1.2.2'
-    hooks:
-      - id: poetry-check
-      - id: poetry-lock
-        name: poetry-lock-check
-        args: [ "--check" ]
-=======
   - repo: https://github.com/python-poetry/poetry
     rev: "1.2.2"
     hooks:
@@ -22,7 +8,6 @@
       - id: poetry-lock
         name: poetry-lock-check
         args: ["--check"]
->>>>>>> c6a6bd01
 
   - repo: https://github.com/pre-commit/pre-commit-hooks
     rev: 3298ddab3c13dd77d6ce1fc0baf97691430d84b0 # frozen: v4.3.0
