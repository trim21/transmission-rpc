--- conflicted
+++ resolved
@@ -200,24 +200,10 @@
         """
         Set timeout for HTTP queries.
         """
-<<<<<<< HEAD
         if not isinstance(value, Timeout):
             raise TypeError("must use Timeout instance")
 
         self.__query_timeout = value
-=======
-        if isinstance(value, (tuple, list)):
-            if len(value) != 2:
-                raise ValueError("timeout tuple can only include 2 numbers elements")
-            for v in value:
-                if not isinstance(v, (float, int)):
-                    raise TypeError("element of timeout tuple can only be int or float")
-            self._query_timeout = (value[0], value[1])  # for type checker
-        elif value is None:
-            self._query_timeout = DEFAULT_TIMEOUT
-        else:
-            self._query_timeout = float(value)
->>>>>>> a7c40470
 
     @timeout.deleter
     def timeout(self) -> None:
