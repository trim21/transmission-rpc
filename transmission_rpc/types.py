from __future__ import annotations

from typing import Any, NamedTuple, TypeVar

from transmission_rpc.constants import Priority

T = TypeVar("T")


class Container:
    fields: dict[str, Any]  #: raw response data

    def __init__(self, *, fields: dict[str, Any]):
        self.fields = fields

    def get(self, key: str, default: T | None = None) -> Any:
        """get the raw value by the **raw rpc response key**"""
        return self.fields.get(key, default)


class File(NamedTuple):
    name: str
    """file name"""

    size: int
    """file size in bytes"""

    completed: int
    """bytes completed"""

    priority: Priority | None
    """download priority"""

    selected: bool | None
    """if selected for download"""

    id: int
    """id of the file of this torrent, not should not be used outside the torrent scope"""

    begin_piece: int | None = None
    """add in Transmission 4.1.0 rpc-version-semver 5.4.0, rpc-version 18"""

    end_piece: int | None = None
    """add in Transmission 4.1.0 rpc-version-semver 5.4.0, rpc-version 18"""


class Group(Container):
    """
    https://github.com/transmission/transmission/blob/4.0.5/docs/rpc-spec.md#482-bandwidth-group-accessor-group-get
    """

    @property
    def name(self) -> str:
        """Bandwidth group name"""
        return self.fields["name"]

    @property
    def honors_session_limits(self) -> bool:
        """true if session upload limits are honored"""
        return self.fields["honorsSessionLimits"]

    @property
    def speed_limit_down_enabled(self) -> bool:
        """true means enabled"""
        return self.fields["speed-limit-down-enabled"]

    @property
    def speed_limit_down(self) -> int:
        """max global download speed (KBps)"""
        return self.fields["speed-limit-down"]

    @property
    def speed_limit_up_enabled(self) -> bool:
        """true means enabled"""
        return self.fields["speed-limit-up-enabled"]

    @property
    def speed_limit_up(self) -> int:
        """max global upload speed (KBps)"""
        return self.fields["speed-limit-up"]


<<<<<<< HEAD
class PortTestResult(Container):
    """
    api response of :meth:`transmission_rpc.Client.port_test`

    https://github.com/transmission/transmission/blob/5d159e0/docs/rpc-spec.md#44-port-checking
    """

    @property
    def port_is_open(self) -> bool:
        """available on all transmission version"""
        return self.fields["port-is-open"]

    @property
    def ip_protocol(self) -> str:
        """``ipv4`` if the test was carried out on IPv4,
        ``ipv6`` if the test was carried out on IPv6,
        unset if it cannot be determined

        Available in Transmission 4.1.0 (rpc-version-semver 5.4.0, rpc-version: 18)
        """
        return self.fields["ipProtocol"]
=======
class BitMap:
    __value: bytes
    __slots__ = ("__value",)

    def __init__(self, b: bytes):
        self.__value = b

    def get(self, index: int) -> bool:
        """
        Args:
            index: piece index
        Returns:
            this method always return a bool, even index overflow piece count of torrent.
            This is because there is no reliable way to know piece count only based on `torrent.pieces`.
        """
        try:
            return bool(self.__value[index // 8] & (1 << (7 - (index % 8))))
        except IndexError:
            return False
>>>>>>> 8d2ee2c7
<|MERGE_RESOLUTION|>--- conflicted
+++ resolved
@@ -80,7 +80,6 @@
         return self.fields["speed-limit-up"]
 
 
-<<<<<<< HEAD
 class PortTestResult(Container):
     """
     api response of :meth:`transmission_rpc.Client.port_test`
@@ -102,7 +101,8 @@
         Available in Transmission 4.1.0 (rpc-version-semver 5.4.0, rpc-version: 18)
         """
         return self.fields["ipProtocol"]
-=======
+
+
 class BitMap:
     __value: bytes
     __slots__ = ("__value",)
@@ -121,5 +121,4 @@
         try:
             return bool(self.__value[index // 8] & (1 << (7 - (index % 8))))
         except IndexError:
-            return False
->>>>>>> 8d2ee2c7
+            return False