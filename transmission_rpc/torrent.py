import dataclasses
from typing import List, Optional
from datetime import datetime, timezone, timedelta

from transmission_rpc.utils import format_timedelta
from transmission_rpc.constants import PRIORITY, IDLE_LIMIT, RATIO_LIMIT
from transmission_rpc.lib_types import File, Container

_STATUS_NEW_MAPPING = {
    0: "stopped",
    1: "check pending",
    2: "checking",
    3: "download pending",
    4: "downloading",
    5: "seed pending",
    6: "seeding",
}


def get_status(code: int) -> str:
    """Get the torrent status using new status codes"""
    return _STATUS_NEW_MAPPING[code]


class Status(str):
    """A wrapped ``str`` for torrent status.

    returned by :py:attr:`.Torrent.status`
    """

    stopped: bool
    check_pending: bool
    checking: bool
    download_pending: bool
    downloading: bool
    seed_pending: bool
    seeding: bool

    def __new__(cls, raw: str) -> "Status":
        obj = super().__new__(cls, raw)
        for status in _STATUS_NEW_MAPPING.values():
            setattr(obj, status.replace(" ", "_"), raw == status)
        return obj


@dataclasses.dataclass(frozen=True)
class FileStat:
    bytesCompleted: int
    wanted: int
    priority: int


@dataclasses.dataclass(frozen=True)
class Tracker:
    id: int
    announce: str
    scrape: str
    tier: int


@dataclasses.dataclass(frozen=True)
class TrackerStats:
    announceState: int
    announce: str
    downloadCount: int
    hasAnnounced: bool
    hasScraped: bool
    host: str
    id: int
    isBackup: bool
    lastAnnouncePeerCount: int
    lastAnnounceResult: str
    lastAnnounceStartTime: int
    lastAnnounceSucceeded: bool
    lastAnnounceTime: int
    lastAnnounceTimedOut: bool
    lastScrapeResult: str
    lastScrapeStartTime: int
    lastScrapeSucceeded: bool
    lastScrapeTime: int
    lastScrapeTimedOut: bool
    leecherCount: int
    nextAnnounceTime: int
    nextScrapeTime: int
    scrapeState: int
    scrape: str
    seederCount: int
    sitename: str
    tier: int


class Torrent(Container):
    """
    Torrent is a dataclasses holding the data received from Transmission regarding a bittorrent transfer.
    """

    def __init__(self, fields: dict):
        self.fields = fields

    @property
    def id(self) -> int:
        return self.fields["id"]

    @property
    def name(self) -> str:
        return self.fields["name"]

    @property
    def hashString(self) -> str:
        return self.fields["hashString"]

    @property
    def activity_date(self) -> datetime:
        """The last time we uploaded or downloaded piece data on this torrent."""
        return datetime.fromtimestamp(self.fields["activityDate"], timezone.utc)

    @property
    def added_date(self) -> datetime:
        """When the torrent was first added."""
        return datetime.fromtimestamp(self.fields["addedDate"], timezone.utc)

    @property
    def available(self) -> float:
        """Availability in percent"""
        bytes_all = self.total_size
        bytes_done = sum(x["bytesCompleted"] for x in self.fields["fileStats"])
        bytes_avail = self.desired_available + bytes_done
        return (bytes_avail / bytes_all) * 100 if bytes_all else 0

    # @property
    # def availability(self) -> list:
    #     """TODO"""
    # return self.fields["availability"]

    @property
    def bandwidth_priority(self) -> int:
        """TODO
        An array of pieceCount numbers representing the number of connected peers that have each piece,
        or -1 if we already have the piece ourselves.
        """
        return self.fields["bandwidthPriority"]

    @property
    def comment(self) -> str:
        return self.fields["comment"]

    @property
    def corrupt_ever(self) -> int:
        """
        Byte count of all the corrupt data you've ever downloaded for
        this torrent. If you're on a poisoned torrent, this number can
        grow very large.
        """
        return self.fields["corruptEver"]

    @property
    def creator(self) -> str:
        return self.fields["creator"]

    @property
    def date_created(self):
        return self.fields["dateCreated"]

    @property
    def desired_available(self) -> int:
        """
        Byte count of all the piece data we want and don't have yet,
        but that a connected peer does have. [0...leftUntilDone]
        """
        return self.fields["desiredAvailable"]

    @property
    def done_date(self) -> datetime:
        """When the torrent finished downloading."""
        return datetime.fromtimestamp(self.fields["doneDate"], timezone.utc)

    @property
    def download_dir(self) -> Optional[str]:
        """The download directory.

        :available: transmission version 1.5.
        :available: RPC version 4.
        """
        return self.fields["downloadDir"]

    @property
    def downloaded_ever(self) -> int:
        """
        Byte count of all the non-corrupt data you've ever downloaded for this torrent.
        If you deleted the files and downloaded a second time, this will be 2*totalSize.
        """
        return self.fields["downloadedEver"]

    @property
    def download_limit(self) -> int:
        return self.fields["downloadLimit"]

    @property
    def download_limited(self) -> bool:
        return self.fields["downloadLimited"]

    @property
    def edit_date(self) -> datetime:
        """
        The last time during this session that a rarely-changing field
        changed -- e.g. any tr_torrent_metainfo field (trackers, filenames, name)
        or download directory. RPC clients can monitor this to know when
        to reload fields that rarely change.
        """
        return datetime.fromtimestamp(self.fields["editDate"], timezone.utc)

    @property
    def error(self) -> int:
        """``0`` for fine task, non-zero for error torrent"""
        return self.fields["error"]

    @property
    def error_string(self) -> str:
        """empty string for fine task"""
        return self.fields["errorString"]

    @property
    def eta(self) -> Optional[timedelta]:
        """
        the "eta" as datetime.timedelta.

        If downloading, estimated the ``timedelta`` left until the torrent is done.
        If seeding, estimated the ``timedelta`` left until seed ratio is reached.

        raw `eta` maybe negative:
        - `-1` for ETA Not Available.
        - `-2` for ETA Unknown.

        https://github.com/transmission/transmission/blob/3.00/libtransmission/transmission.h#L1748-L1749

        :rtype: datetime.timedelta
        :raise ValueError: non positive ETA.
        """
        eta = self.fields["eta"]
        if eta >= 0:
            return timedelta(seconds=eta)

    @property
    def eta_idle(self) -> Optional[timedelta]:
        v = self.fields["etaIdle"]
        if v >= 0:
            return timedelta(seconds=v)

    @property
    def file_count(self) -> Optional[int]:
        return self.fields["file-count"]

    def files(self) -> List[File]:
        """
        Get list of files for this torrent.

        .. note ::


            The order of the files is guaranteed. The index of file object is the id of the file
            when calling :py:meth:`transmission_rpc.client.Client.set_files`.

        .. code-block:: python

            from transmission_rpc import Client

            torrent = Client().get_torrent(0)

            for file_id, file in enumerate(torrent.files()):
                print(file_id, file)

        """
        result: List[File] = []
        if "files" in self.fields:
            files = self.fields["files"]
            indices = range(len(files))
<<<<<<< HEAD
            priorities = self.fields["priorities"]
            wanted = self.fields["wanted"]
            for item in zip(indices, files, priorities, wanted):
                result.append(
                    File(
                        selected=bool(item[3]),
                        priority=PRIORITY[item[2]],
                        size=item[1]["length"],
                        name=item[1]["name"],
                        completed=item[1]["bytesCompleted"],
=======
            priorities = self._fields["priorities"].value
            wanted = self._fields["wanted"].value
            for id, file, raw_priority, raw_selected in zip(indices, files, priorities, wanted):
                result.append(
                    File(
                        selected=bool(raw_selected),
                        priority=PRIORITY[raw_priority],
                        size=file["length"],
                        name=file["name"],
                        completed=file["bytesCompleted"],
                        id=id,
>>>>>>> c6a6bd01
                    )
                )
        return result

    @property
    def file_stats(self) -> List[FileStat]:
        return [FileStat(**x) for x in self.fields["fileStats"]]

    @property
    def group(self) -> str:
        return self.get("group", "")

    @property
    def have_unchecked(self) -> int:
        """
        Byte count of all the partial piece data we have for this torrent.
        As pieces become complete, this value may decrease as portions of it
        are moved to `corrupt' or `haveValid'.
        """
        return self.fields["haveUnchecked"]

    @property
    def have_valid(self) -> int:
        """Byte count of all the checksum-verified data we have for this torrent."""
        return self.fields["haveValid"]

    @property
    def honors_session_limits(self) -> bool:
        """true if session upload limits are honored"""
        return self.fields["honorsSessionLimits"]

    @property
    def is_finished(self) -> bool:
        return self.fields["isFinished"]

    @property
    def is_private(self) -> bool:
        return self.fields["isPrivate"]

    @property
    def is_stalled(self) -> bool:
        return self.fields["isStalled"]

    @property
    def labels(self) -> str:
        return self.fields["labels"]

    @property
    def left_until_done(self):
        """
        Byte count of how much data is left to be downloaded until we've got
        all the pieces that we want. [0...tr_stat.sizeWhenDone]
        """
        return self.fields["leftUntilDone"]

    @property
    def magnet_link(self) -> str:
        return self.fields["magnetLink"]

    @property
    def manual_announce_time(self) -> datetime:
        return datetime.fromtimestamp(self.fields["manualAnnounceTime"], timezone.utc)

    @property
    def max_connected_peers(self) -> int:
        return self.fields["maxConnectedPeers"]

    @property
    def metadata_percent_complete(self) -> float:
        """
        How much of the metadata the torrent has.
        For torrents added from a torrent this will always be 1.
        For magnet links, this number will from from 0 to 1 as the metadata is downloaded.
        Range is [0..1]
        """
        return self.fields["metadataPercentComplete"]

    @property
    def peer_limit(self) -> int:
        """maximum number of peers"""
        return self.fields["peer-limit"]

    @property
    def peers(self) -> int:
        return self.fields["peers"]

    @property
    def peers_connected(self) -> int:
        """Number of peers that we're connected to"""
        return self.fields["peersConnected"]

    @property
    def peers_from(self) -> int:
        """How many peers we found out about from the tracker, or from pex,
        or from incoming connections, or from our resume file."""
        return self.fields["peersFrom"]

    @property
    def peers_getting_from_us(self) -> int:
        """Number of peers that we're sending data to"""
        return self.fields["peersGettingFromUs"]

    @property
    def peers_sending_to_us(self) -> int:
        """Number of peers that are sending data to us."""
        return self.fields["peersSendingToUs"]

    @property
    def percent_complete(self) -> float:
        """How much has been downloaded of the entire torrent. Range is [0..1]"""
        return self.fields["percentComplete"]

    @property
    def percent_done(self) -> float:
        """
        How much has been downloaded of the files the user wants. This differs
        from percentComplete if the user wants only some of the torrent's files.
        Range is [0..1]
        """
        return self.fields["percentDone"]

    @property
    def pieces(self) -> str:
        """
        A bitfield holding pieceCount flags which are set to 'true'
        if we have the piece matching that position.

        JSON doesn't allow raw binary data, so this is a base64-encoded string. (Source: tr_torrent)
        """
        return self.fields["pieces"]

    @property
    def piece_count(self) -> int:
        return self.fields["pieceCount"]

    @property
    def piece_size(self) -> int:
        return self.fields["pieceSize"]

    @property
    def priorities(self):
        # TODO
        return self.fields["priorities"]

    @property
    def primary_mime_type(self) -> str:
        return self.fields["primary-mime-type"]

    @property
    def queue_position(self) -> int:
        """position of this torrent in its queue [0...n)"""
        return self.fields["queuePosition"]

    @property
    def rate_download(self) -> int:
        """download rate (B/s)"""
        return self.fields["rateDownload"]

    @property
    def rate_upload(self) -> int:
        """upload rate (B/s)"""
        return self.fields["rateUpload"]

    @property
    def recheck_progress(self) -> float:
        return self.fields["recheckProgress"]

    @property
    def seconds_downloading(self) -> int:
        return self.fields["secondsDownloading"]

    @property
    def seconds_seeding(self) -> int:
        return self.fields["secondsSeeding"]

    @property
    def seed_idle_limit(self) -> int:
        return self.fields["seedIdleLimit"]

    # @property
    # def seed_idle_mode(self) -> int:
    #     """	which seeding inactivity to use. See tr_idlelimit"""
    #     return self.fields["seedIdleMode"]

    @property
    def seed_ratio_limit(self) -> float:
        """the default seed ratio for torrents to use"""
        return self.fields["seedRatioLimit"]

    @property
    def seed_ratio_mode(self) -> int:
        """which ratio to use. See tr_ratiolimit"""
        return self.fields["seedRatioMode"]

    @property
    def size_when_done(self) -> int:
        return self.fields["sizeWhenDone"]

    @property
    def start_date(self):
        # TODO
        return self.fields["startDate"]

    @property
    def status(self):
        # TODO
        return self.fields["status"]

    @property
    def trackers(self):
        # TODO
        return self.fields["trackers"]

    @property
    def tracker_list(self) -> List[str]:
        """list of str of announce URLs"""
        return [x for x in self.fields["trackerList"].splitlines() if x]

    @property
    def tracker_stats(self) -> List[TrackerStats]:
        return [TrackerStats(**x) for x in self.fields["trackerStats"]]

    @property
    def total_size(self) -> int:
        return self.fields["totalSize"]

    @property
    def torrent_file(self) -> str:
        """
        torrent file location on transmission server

        Examples
        --------
        /var/lib/transmission-daemon/.config/transmission-daemon/torrents/00000000000000000000000000.torrent
        """
        return self.fields["torrentFile"]

    @property
    def uploaded_ever(self) -> int:
        return self.fields["uploadedEver"]

    @property
    def upload_limit(self) -> int:
        return self.fields["uploadLimit"]

    @property
    def upload_limited(self) -> bool:
        return self.fields["uploadLimited"]

    @property
    def upload_ratio(self) -> float:
        return self.fields["uploadRatio"]

    @property
    def wanted(self) -> List:
        # TODO
        return self.fields["wanted"]

    @property
    def webseeds(self) -> List[str]:
        return self.fields["webseeds"]

    @property
    def webseeds_sending_to_us(self):
        """Number of webseeds that are sending data to us."""
        return self.fields["webseedsSendingToUs"]

    def _status(self) -> str:
        """Get the torrent status"""
        return get_status(self.fields["status"])

    @property
    def status(self) -> Status:
        """
        :rtype: Status

        Returns the torrent status. Is either one of 'check pending', 'checking',
        'downloading', 'download pending', 'seeding', 'seed pending' or 'stopped'.
        The first two is related to verification.

        Examples:

        .. code-block:: python

            torrent = Torrent()
            torrent.status.downloading
            torrent.status == 'downloading'

        """
        return Status(self._status())

    @property
    def progress(self) -> float:
        """
        download progress in percent.

        :rtype: float
        """
        try:
            # https://gist.github.com/jackiekazil/6201722#gistcomment-2788556
            return round((100.0 * self.fields["percentDone"]), 2)
        except KeyError:
            try:
                size = self.fields["sizeWhenDone"]
                left = self.fields["leftUntilDone"]
                return round((100.0 * (size - left) / float(size)), 2)
            except ZeroDivisionError:
                return 0.0

    @property
    def ratio(self) -> float:
        """
        upload/download ratio.

        :rtype: float
        """
        return float(self.fields["uploadRatio"])

    @property
    def date_active(self) -> datetime:
        """the attribute ``activityDate`` as ``datetime.datetime`` in **UTC timezone**.

        .. note::

            raw ``activityDate`` value could be ``0`` for never activated torrent,
            therefore it can't always be converted to local timezone.

        """
        return datetime.fromtimestamp(self.fields["activityDate"], timezone.utc)

    @property
    def date_added(self) -> datetime:
        """raw field ``addedDate`` as ``datetime.datetime`` in **utc timezone**."""
        return datetime.fromtimestamp(self.fields["addedDate"], timezone.utc)

    @property
    def date_started(self) -> datetime:
        """raw field ``startDate`` as ``datetime.datetime`` in **utc timezone**."""
        return datetime.fromtimestamp(self.fields["startDate"], timezone.utc)

    @property
    def date_done(self) -> Optional[datetime]:
        """the attribute "doneDate" as datetime.datetime. returns None if "doneDate" is invalid."""
        done_date = self.fields["doneDate"]
        # Transmission might forget to set doneDate which is initialized to zero,
        # so if doneDate is zero return None
        if done_date == 0:
            return None
        return datetime.fromtimestamp(done_date).astimezone()

    def format_eta(self) -> str:
        """
        Returns the attribute *eta* formatted as a string.

        * If eta is -1 the result is 'not available'
        * If eta is -2 the result is 'unknown'
        * Otherwise eta is formatted as <days> <hours>:<minutes>:<seconds>.
        """
        eta = self.fields["eta"]
        if eta == -1:
            return "not available"
        if eta == -2:
            return "unknown"
        return format_timedelta(self.eta)

    # @property
    # def download_limit(self) -> Optional[int]:
    #     """The download limit.
    #
    #     Can be a number or None.
    #     """
    #     if self.fields["downloadLimited"]:
    #         return self.fields["downloadLimit"]
    #     return None

    @property
    def priority(self) -> str:
        """
        Bandwidth priority as string.
        Can be one of 'low', 'normal', 'high'. This is a mutator.
        """

        return PRIORITY[self.fields["bandwidthPriority"]]

    # @property
    # def desired_available(self) -> int:
    #     """Bytes that are left to download and available"""
    #     return self.fields["desiredAvailable"]

    @property
    def seed_idle_mode(self) -> str:
        """
        Seed idle mode as string. Can be one of 'global', 'single' or 'unlimited'.

         * global, use session seed idle limit.
         * single, use torrent seed idle limit. See seed_idle_limit.
         * unlimited, no seed idle limit.
        """
        return IDLE_LIMIT[self.fields["seedIdleMode"]]

    @property
    def seed_ratio_limit(self) -> float:
        """
        Torrent seed ratio limit as float. Also see seed_ratio_mode.
        This is a mutator.

        :rtype: float
        """

        return float(self.fields["seedRatioLimit"])

    @property
    def seed_ratio_mode(self) -> str:
        """
        Seed ratio mode as string. Can be one of 'global', 'single' or 'unlimited'.

         * global, use session seed ratio limit.
         * single, use torrent seed ratio limit. See seed_ratio_limit.
         * unlimited, no seed ratio limit.

        This is a mutator.
        """
        return RATIO_LIMIT[self.fields["seedRatioMode"]]

    def __repr__(self) -> str:
        return f'<Torrent {self.id} "{self.name}">'

    def __str__(self) -> str:
        return f'Torrent "{self.name}"'<|MERGE_RESOLUTION|>--- conflicted
+++ resolved
@@ -274,18 +274,6 @@
         if "files" in self.fields:
             files = self.fields["files"]
             indices = range(len(files))
-<<<<<<< HEAD
-            priorities = self.fields["priorities"]
-            wanted = self.fields["wanted"]
-            for item in zip(indices, files, priorities, wanted):
-                result.append(
-                    File(
-                        selected=bool(item[3]),
-                        priority=PRIORITY[item[2]],
-                        size=item[1]["length"],
-                        name=item[1]["name"],
-                        completed=item[1]["bytesCompleted"],
-=======
             priorities = self._fields["priorities"].value
             wanted = self._fields["wanted"].value
             for id, file, raw_priority, raw_selected in zip(indices, files, priorities, wanted):
@@ -297,7 +285,6 @@
                         name=file["name"],
                         completed=file["bytesCompleted"],
                         id=id,
->>>>>>> c6a6bd01
                     )
                 )
         return result
