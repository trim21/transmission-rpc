--- conflicted
+++ resolved
@@ -431,26 +431,6 @@
                 print(file.id)
 
         """
-<<<<<<< HEAD
-        result: list[File] = []
-        if "files" in self.fields:
-            files = self.fields["files"]
-            indices = range(len(files))
-            priorities = self.fields["priorities"]
-            wanted = self.fields["wanted"]
-            result.extend(
-                File(
-                    selected=bool(raw_selected),
-                    priority=Priority(raw_priority),
-                    size=file["length"],
-                    name=file["name"],
-                    completed=file["bytesCompleted"],
-                    id=id,
-                    begin_piece=file.get("beginPiece"),
-                    end_piece=file.get("endPiece"),
-                )
-                for id, file, raw_priority, raw_selected in zip(indices, files, priorities, wanted)
-=======
         files = self.fields["files"]
         indices = range(len(files))
         priorities: list[Priority | None] = (
@@ -467,7 +447,6 @@
                 name=file["name"],
                 completed=file["bytesCompleted"],
                 id=id,
->>>>>>> 8d2ee2c7
             )
             for id, file, priority, selected in zip(indices, files, priorities, wanted)
         ]
