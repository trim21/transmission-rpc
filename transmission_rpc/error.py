--- conflicted
+++ resolved
@@ -6,14 +6,8 @@
 
 from typing import Any
 
-<<<<<<< HEAD
+import typing_extensions
 from urllib3 import BaseHTTPResponse
-=======
-import typing_extensions
-
-if TYPE_CHECKING:
-    from requests.models import Response
->>>>>>> a7c40470
 
 
 class TransmissionError(Exception):
@@ -26,13 +20,8 @@
     method: Any | None  # rpc call method
     argument: Any | None  # rpc call arguments
     response: Any | None  # parsed json response, may be dict with keys 'result' and 'arguments'
-<<<<<<< HEAD
-    rawResponse: str | None  # raw text http response
+    raw_response: str | None  # raw text http response
     original: BaseHTTPResponse | None  # original http requests
-=======
-    raw_response: str | None  # raw text http response
-    original: Response | None  # original http requests
->>>>>>> a7c40470
 
     def __init__(
         self,
@@ -40,13 +29,8 @@
         method: Any | None = None,
         argument: Any | None = None,
         response: Any | None = None,
-<<<<<<< HEAD
-        rawResponse: str | None = None,
+        raw_response: str | None = None,
         original: BaseHTTPResponse | None = None,
-=======
-        raw_response: str | None = None,
-        original: Response | None = None,
->>>>>>> a7c40470
     ):
         super().__init__()
         self.message = message
